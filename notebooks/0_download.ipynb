--- conflicted
+++ resolved
@@ -1,296 +1,272 @@
 {
- "cells": [
-  {
-   "cell_type": "markdown",
-   "metadata": {},
-   "source": [
-    "# 0. Download seismograms\n",
-    "\n",
-    "We here download a small dataset to test the package and show the main steps toward earthquake detection and location from continuous data. The dataset consists of one day of data from eight broadband seismic stations with three components. The seismic stations are located in the North Anatolian fault zone.\n",
-    "\n",
-    "### Download method\n",
-    "This notebook uses the `mass_downloader` of `obspy` to find and download the data from the IRIS data center. The download duration can change depending on your location, do not hesitate to consider another dataset that would suit you better. A more extensive tutorial about the mass downloader [is available in obspy's documentation](https://docs.obspy.org/packages/autogen/obspy.clients.fdsn.mass_downloader.html).\n",
-    "\n",
-    "### Dataset infos\n",
-    "\n",
-    "| Info | Value |\n",
-    "|-|-|\n",
-    "| Number of files | 24 |\n",
-    "| File size (HH) | 17 MB |\n",
-    "| File size (BH) | 8 MB |\n",
-    "| Download duration | 1 minute (fastest) to 10 minutes (slowest) |\n",
-    "| Overall disk usage | 230 MB |\n",
-    "\n",
-    "### Contents\n",
-    "* [Destination path](#download-destination-path)\n",
-    "* [Download preparation](#prepare-the-downloader)\n",
-    "* [Download](#download)"
-   ]
-  },
-  {
-   "cell_type": "code",
-<<<<<<< HEAD
-   "execution_count": null,
-=======
-   "execution_count": 1,
->>>>>>> 1504ff6b
-   "metadata": {},
-   "outputs": [],
-   "source": [
-    "import os\n",
-    "\n",
-    "from obspy import UTCDateTime\n",
-    "from obspy.clients.fdsn import mass_downloader"
-   ]
-  },
-  {
-   "cell_type": "markdown",
-   "metadata": {},
-   "source": [
-    "## Download destination path\n",
-    "\n",
-    "By default, the package comes with a `data/` folder which can be used to store the downloaded waveforms. The waveforms downloaded there should not be pushed to a new branch if you want to contribute. We indicated the `.mseed` format in the `.gitignore` file; if you download any other data format, please update `.gitignore` accordingly. Feel free to change it to any convenient path of your choice. "
-   ]
-  },
-  {
-   "cell_type": "code",
-<<<<<<< HEAD
-   "execution_count": null,
-=======
-   "execution_count": 6,
->>>>>>> 1504ff6b
-   "metadata": {},
-   "outputs": [],
-   "source": [
-    "DIRPATH_DESTINATION = \"../data/raw/\""
-   ]
-  },
-  {
-   "cell_type": "markdown",
-   "metadata": {},
-   "source": [
-    "If we decide to remove the `data/` repository in the future, this line will ensure that the path can be created."
-   ]
-  },
-  {
-   "cell_type": "code",
-<<<<<<< HEAD
-   "execution_count": null,
-=======
-   "execution_count": 7,
->>>>>>> 1504ff6b
-   "metadata": {},
-   "outputs": [],
-   "source": [
-    "os.makedirs(DIRPATH_DESTINATION, exist_ok=True)"
-   ]
-  },
-  {
-   "cell_type": "markdown",
-   "metadata": {},
-   "source": [
-    "## Prepare the downloader\n",
-    "\n",
-    "We here define the geographical domain and other restrictions such as data quality and temporal coverage for downwload. We restrict the download to the North Anatolian domain thanks to the `RectangularDomain` function, and we select the data from the eight seismic stations on either channels `HH` or `BH` with available continuous data over one day (2012/07/26) within the `Restrictions` function."
-   ]
-  },
-  {
-   "cell_type": "code",
-<<<<<<< HEAD
-   "execution_count": null,
-   "metadata": {},
-   "outputs": [],
-=======
-   "execution_count": 8,
-   "metadata": {},
-   "outputs": [
-    {
-     "name": "stderr",
-     "output_type": "stream",
-     "text": [
-      "[2022-08-04 14:53:39,170] - obspy.clients.fdsn.mass_downloader - INFO: Initializing FDSN client(s) for IRIS.\n",
-      "[2022-08-04 14:53:39,170] - obspy.clients.fdsn.mass_downloader - INFO: Initializing FDSN client(s) for IRIS.\n",
-      "[2022-08-04 14:53:39,176] - obspy.clients.fdsn.mass_downloader - INFO: Successfully initialized 1 client(s): IRIS.\n",
-      "[2022-08-04 14:53:39,176] - obspy.clients.fdsn.mass_downloader - INFO: Successfully initialized 1 client(s): IRIS.\n"
-     ]
-    }
+   "cells": [
+      {
+         "cell_type": "markdown",
+         "metadata": {},
+         "source": [
+            "# 0. Download seismograms\n",
+            "\n",
+            "We here download a small dataset to test the package and show the main steps toward earthquake detection and location from continuous data. The dataset consists of one day of data from eight broadband seismic stations with three components. The seismic stations are located in the North Anatolian fault zone.\n",
+            "\n",
+            "### Download method\n",
+            "This notebook uses the `mass_downloader` of `obspy` to find and download the data from the IRIS data center. The download duration can change depending on your location, do not hesitate to consider another dataset that would suit you better. A more extensive tutorial about the mass downloader [is available in obspy's documentation](https://docs.obspy.org/packages/autogen/obspy.clients.fdsn.mass_downloader.html).\n",
+            "\n",
+            "### Dataset infos\n",
+            "\n",
+            "| Info | Value |\n",
+            "|-|-|\n",
+            "| Number of files | 24 |\n",
+            "| File size (HH) | 17 MB |\n",
+            "| File size (BH) | 8 MB |\n",
+            "| Download duration | 1 minute (fastest) to 10 minutes (slowest) |\n",
+            "| Overall disk usage | 230 MB |\n",
+            "\n",
+            "### Contents\n",
+            "* [Destination path](#download-destination-path)\n",
+            "* [Download preparation](#prepare-the-downloader)\n",
+            "* [Download](#download)"
+         ]
+      },
+      {
+         "cell_type": "code",
+         "execution_count": 1,
+         "metadata": {},
+         "outputs": [],
+         "source": [
+            "import os\n",
+            "\n",
+            "from obspy import UTCDateTime\n",
+            "from obspy.clients.fdsn import mass_downloader"
+         ]
+      },
+      {
+         "cell_type": "markdown",
+         "metadata": {},
+         "source": [
+            "## Download destination path\n",
+            "\n",
+            "By default, the package comes with a `data/` folder which can be used to store the downloaded waveforms. The waveforms downloaded there should not be pushed to a new branch if you want to contribute. We indicated the `.mseed` format in the `.gitignore` file; if you download any other data format, please update `.gitignore` accordingly. Feel free to change it to any convenient path of your choice. "
+         ]
+      },
+      {
+         "cell_type": "code",
+         "execution_count": null,
+         "metadata": {},
+         "outputs": [],
+         "source": [
+            "DIRPATH_DESTINATION = \"../data/raw/\""
+         ]
+      },
+      {
+         "cell_type": "markdown",
+         "metadata": {},
+         "source": [
+            "If we decide to remove the `data/` repository in the future, this line will ensure that the path can be created."
+         ]
+      },
+      {
+         "cell_type": "code",
+         "execution_count": 7,
+         "metadata": {},
+         "outputs": [],
+         "source": [
+            "os.makedirs(DIRPATH_DESTINATION, exist_ok=True)"
+         ]
+      },
+      {
+         "cell_type": "markdown",
+         "metadata": {},
+         "source": [
+            "## Prepare the downloader\n",
+            "\n",
+            "We here define the geographical domain and other restrictions such as data quality and temporal coverage for downwload. We restrict the download to the North Anatolian domain thanks to the `RectangularDomain` function, and we select the data from the eight seismic stations on either channels `HH` or `BH` with available continuous data over one day (2012/07/26) within the `Restrictions` function."
+         ]
+      },
+      {
+         "cell_type": "code",
+         "execution_count": null,
+         "metadata": {},
+         "outputs": [
+            {
+               "name": "stderr",
+               "output_type": "stream",
+               "text": [
+                  "[2022-08-04 14:53:39,170] - obspy.clients.fdsn.mass_downloader - INFO: Initializing FDSN client(s) for IRIS.\n",
+                  "[2022-08-04 14:53:39,170] - obspy.clients.fdsn.mass_downloader - INFO: Initializing FDSN client(s) for IRIS.\n",
+                  "[2022-08-04 14:53:39,176] - obspy.clients.fdsn.mass_downloader - INFO: Successfully initialized 1 client(s): IRIS.\n",
+                  "[2022-08-04 14:53:39,176] - obspy.clients.fdsn.mass_downloader - INFO: Successfully initialized 1 client(s): IRIS.\n"
+               ]
+            }
+         ],
+         "source": [
+            "# Geographical restrictions\n",
+            "domain = mass_downloader.RectangularDomain(\n",
+            "    minlatitude=40.60,\n",
+            "    maxlatitude=40.76,\n",
+            "    minlongitude=30.20,\n",
+            "    maxlongitude=30.44,\n",
+            ")\n",
+            "\n",
+            "# Time and station restrictions\n",
+            "restrictions = mass_downloader.Restrictions(\n",
+            "    starttime=UTCDateTime(\"2012-07-26\"),\n",
+            "    endtime=UTCDateTime(\"2012-07-27\"),\n",
+            "    chunklength_in_sec=86400.0,\n",
+            "    network=\"YH\",\n",
+            "    location=\"*\",\n",
+            "    channel=\"BH*,HH*\",\n",
+            "    station=\"SAUV,SPNC,DC08,DC07,DC06,DD06,DE07,DE08\",\n",
+            "    reject_channels_with_gaps=False,\n",
+            "    minimum_length=0.0,\n",
+            "    minimum_interstation_distance_in_m=100.0,\n",
+            "    channel_priorities=[\"HH[ZNE]\", \"BH[ZNE]\"],\n",
+            ")\n",
+            "\n",
+            "# Downloader instance\n",
+            "downloader = mass_downloader.MassDownloader(providers=[\"IRIS\"])"
+         ]
+      },
+      {
+         "cell_type": "markdown",
+         "metadata": {},
+         "source": [
+            "## Download\n",
+            "\n",
+            "Download the data. This can take several minutes depending on the internet connection and the machine."
+         ]
+      },
+      {
+         "cell_type": "code",
+         "execution_count": 9,
+         "metadata": {},
+         "outputs": [
+            {
+               "name": "stderr",
+               "output_type": "stream",
+               "text": [
+                  "[2022-08-04 14:55:23,633] - obspy.clients.fdsn.mass_downloader - INFO: Total acquired or preexisting stations: 0\n",
+                  "[2022-08-04 14:55:23,633] - obspy.clients.fdsn.mass_downloader - INFO: Total acquired or preexisting stations: 0\n",
+                  "[2022-08-04 14:55:23,635] - obspy.clients.fdsn.mass_downloader - INFO: Client 'IRIS' - Requesting reliable availability.\n",
+                  "[2022-08-04 14:55:23,635] - obspy.clients.fdsn.mass_downloader - INFO: Client 'IRIS' - Requesting reliable availability.\n",
+                  "[2022-08-04 14:55:24,086] - obspy.clients.fdsn.mass_downloader - INFO: Client 'IRIS' - Successfully requested availability (0.45 seconds)\n",
+                  "[2022-08-04 14:55:24,086] - obspy.clients.fdsn.mass_downloader - INFO: Client 'IRIS' - Successfully requested availability (0.45 seconds)\n",
+                  "[2022-08-04 14:55:24,089] - obspy.clients.fdsn.mass_downloader - INFO: Client 'IRIS' - Found 8 stations (24 channels).\n",
+                  "[2022-08-04 14:55:24,089] - obspy.clients.fdsn.mass_downloader - INFO: Client 'IRIS' - Found 8 stations (24 channels).\n",
+                  "[2022-08-04 14:55:24,091] - obspy.clients.fdsn.mass_downloader - INFO: Client 'IRIS' - Will attempt to download data from 8 stations.\n",
+                  "[2022-08-04 14:55:24,091] - obspy.clients.fdsn.mass_downloader - INFO: Client 'IRIS' - Will attempt to download data from 8 stations.\n",
+                  "[2022-08-04 14:55:24,093] - obspy.clients.fdsn.mass_downloader - INFO: Client 'IRIS' - Status for 24 time intervals/channels before downloading: NEEDS_DOWNLOADING\n",
+                  "[2022-08-04 14:55:24,093] - obspy.clients.fdsn.mass_downloader - INFO: Client 'IRIS' - Status for 24 time intervals/channels before downloading: NEEDS_DOWNLOADING\n",
+                  "[2022-08-04 14:55:34,571] - obspy.clients.fdsn.mass_downloader - INFO: Client 'IRIS' - Successfully downloaded 3 channels (of 3)\n",
+                  "[2022-08-04 14:55:34,571] - obspy.clients.fdsn.mass_downloader - INFO: Client 'IRIS' - Successfully downloaded 3 channels (of 3)\n",
+                  "[2022-08-04 14:55:39,048] - obspy.clients.fdsn.mass_downloader - INFO: Client 'IRIS' - Successfully downloaded 3 channels (of 3)\n",
+                  "[2022-08-04 14:55:39,048] - obspy.clients.fdsn.mass_downloader - INFO: Client 'IRIS' - Successfully downloaded 3 channels (of 3)\n",
+                  "[2022-08-04 14:55:43,566] - obspy.clients.fdsn.mass_downloader - INFO: Client 'IRIS' - Successfully downloaded 3 channels (of 3)\n",
+                  "[2022-08-04 14:55:43,566] - obspy.clients.fdsn.mass_downloader - INFO: Client 'IRIS' - Successfully downloaded 3 channels (of 3)\n",
+                  "[2022-08-04 14:58:12,074] - obspy.clients.fdsn.mass_downloader - INFO: Client 'IRIS' - Successfully downloaded 3 channels (of 3)\n",
+                  "[2022-08-04 14:58:12,074] - obspy.clients.fdsn.mass_downloader - INFO: Client 'IRIS' - Successfully downloaded 3 channels (of 3)\n",
+                  "[2022-08-04 14:58:15,698] - obspy.clients.fdsn.mass_downloader - INFO: Client 'IRIS' - Successfully downloaded 3 channels (of 3)\n",
+                  "[2022-08-04 14:58:15,698] - obspy.clients.fdsn.mass_downloader - INFO: Client 'IRIS' - Successfully downloaded 3 channels (of 3)\n",
+                  "[2022-08-04 14:58:16,719] - obspy.clients.fdsn.mass_downloader - INFO: Client 'IRIS' - Successfully downloaded 3 channels (of 3)\n",
+                  "[2022-08-04 14:58:16,719] - obspy.clients.fdsn.mass_downloader - INFO: Client 'IRIS' - Successfully downloaded 3 channels (of 3)\n",
+                  "[2022-08-04 14:58:22,047] - obspy.clients.fdsn.mass_downloader - INFO: Client 'IRIS' - Successfully downloaded 1 channels (of 1)\n",
+                  "[2022-08-04 14:58:22,047] - obspy.clients.fdsn.mass_downloader - INFO: Client 'IRIS' - Successfully downloaded 1 channels (of 1)\n",
+                  "[2022-08-04 14:58:25,272] - obspy.clients.fdsn.mass_downloader - INFO: Client 'IRIS' - Successfully downloaded 1 channels (of 1)\n",
+                  "[2022-08-04 14:58:25,272] - obspy.clients.fdsn.mass_downloader - INFO: Client 'IRIS' - Successfully downloaded 1 channels (of 1)\n",
+                  "[2022-08-04 14:58:26,644] - obspy.clients.fdsn.mass_downloader - INFO: Client 'IRIS' - Successfully downloaded 1 channels (of 1)\n",
+                  "[2022-08-04 14:58:26,644] - obspy.clients.fdsn.mass_downloader - INFO: Client 'IRIS' - Successfully downloaded 1 channels (of 1)\n",
+                  "[2022-08-04 14:58:38,219] - obspy.clients.fdsn.mass_downloader - INFO: Client 'IRIS' - Successfully downloaded 3 channels (of 3)\n",
+                  "[2022-08-04 14:58:38,219] - obspy.clients.fdsn.mass_downloader - INFO: Client 'IRIS' - Successfully downloaded 3 channels (of 3)\n",
+                  "[2022-08-04 14:58:38,220] - obspy.clients.fdsn.mass_downloader - INFO: Client 'IRIS' - Launching basic QC checks...\n",
+                  "[2022-08-04 14:58:38,220] - obspy.clients.fdsn.mass_downloader - INFO: Client 'IRIS' - Launching basic QC checks...\n",
+                  "[2022-08-04 14:58:38,343] - obspy.clients.fdsn.mass_downloader - INFO: Client 'IRIS' - Downloaded 226.7 MB [1195.91 KB/sec] of data, 0.0 MB of which were discarded afterwards.\n",
+                  "[2022-08-04 14:58:38,343] - obspy.clients.fdsn.mass_downloader - INFO: Client 'IRIS' - Downloaded 226.7 MB [1195.91 KB/sec] of data, 0.0 MB of which were discarded afterwards.\n",
+                  "[2022-08-04 14:58:38,345] - obspy.clients.fdsn.mass_downloader - INFO: Client 'IRIS' - Status for 24 time intervals/channels after downloading: DOWNLOADED\n",
+                  "[2022-08-04 14:58:38,345] - obspy.clients.fdsn.mass_downloader - INFO: Client 'IRIS' - Status for 24 time intervals/channels after downloading: DOWNLOADED\n",
+                  "[2022-08-04 14:58:38,852] - obspy.clients.fdsn.mass_downloader - INFO: Client 'IRIS' - Successfully downloaded '../data/raw/YH.DC08.xml'.\n",
+                  "[2022-08-04 14:58:38,852] - obspy.clients.fdsn.mass_downloader - INFO: Client 'IRIS' - Successfully downloaded '../data/raw/YH.DC08.xml'.\n",
+                  "[2022-08-04 14:58:38,853] - obspy.clients.fdsn.mass_downloader - INFO: Client 'IRIS' - Successfully downloaded '../data/raw/YH.DC07.xml'.\n",
+                  "[2022-08-04 14:58:38,853] - obspy.clients.fdsn.mass_downloader - INFO: Client 'IRIS' - Successfully downloaded '../data/raw/YH.DC07.xml'.\n",
+                  "[2022-08-04 14:58:38,862] - obspy.clients.fdsn.mass_downloader - INFO: Client 'IRIS' - Successfully downloaded '../data/raw/YH.DC06.xml'.\n",
+                  "[2022-08-04 14:58:38,862] - obspy.clients.fdsn.mass_downloader - INFO: Client 'IRIS' - Successfully downloaded '../data/raw/YH.DC06.xml'.\n",
+                  "[2022-08-04 14:58:39,174] - obspy.clients.fdsn.mass_downloader - INFO: Client 'IRIS' - Successfully downloaded '../data/raw/YH.DD06.xml'.\n",
+                  "[2022-08-04 14:58:39,174] - obspy.clients.fdsn.mass_downloader - INFO: Client 'IRIS' - Successfully downloaded '../data/raw/YH.DD06.xml'.\n",
+                  "[2022-08-04 14:58:39,179] - obspy.clients.fdsn.mass_downloader - INFO: Client 'IRIS' - Successfully downloaded '../data/raw/YH.DE07.xml'.\n",
+                  "[2022-08-04 14:58:39,179] - obspy.clients.fdsn.mass_downloader - INFO: Client 'IRIS' - Successfully downloaded '../data/raw/YH.DE07.xml'.\n",
+                  "[2022-08-04 14:58:39,182] - obspy.clients.fdsn.mass_downloader - INFO: Client 'IRIS' - Successfully downloaded '../data/raw/YH.DE08.xml'.\n",
+                  "[2022-08-04 14:58:39,182] - obspy.clients.fdsn.mass_downloader - INFO: Client 'IRIS' - Successfully downloaded '../data/raw/YH.DE08.xml'.\n",
+                  "[2022-08-04 14:58:39,492] - obspy.clients.fdsn.mass_downloader - INFO: Client 'IRIS' - Successfully downloaded '../data/raw/YH.SAUV.xml'.\n",
+                  "[2022-08-04 14:58:39,492] - obspy.clients.fdsn.mass_downloader - INFO: Client 'IRIS' - Successfully downloaded '../data/raw/YH.SAUV.xml'.\n",
+                  "[2022-08-04 14:58:39,497] - obspy.clients.fdsn.mass_downloader - INFO: Client 'IRIS' - Successfully downloaded '../data/raw/YH.SPNC.xml'.\n",
+                  "[2022-08-04 14:58:39,497] - obspy.clients.fdsn.mass_downloader - INFO: Client 'IRIS' - Successfully downloaded '../data/raw/YH.SPNC.xml'.\n",
+                  "[2022-08-04 14:58:39,547] - obspy.clients.fdsn.mass_downloader - INFO: Client 'IRIS' - Downloaded 8 station files [2.0 MB] in 1.2 seconds [1793.34 KB/sec].\n",
+                  "[2022-08-04 14:58:39,547] - obspy.clients.fdsn.mass_downloader - INFO: Client 'IRIS' - Downloaded 8 station files [2.0 MB] in 1.2 seconds [1793.34 KB/sec].\n",
+                  "[2022-08-04 14:58:39,549] - obspy.clients.fdsn.mass_downloader - INFO: ============================== Final report\n",
+                  "[2022-08-04 14:58:39,549] - obspy.clients.fdsn.mass_downloader - INFO: ============================== Final report\n",
+                  "[2022-08-04 14:58:39,551] - obspy.clients.fdsn.mass_downloader - INFO: 0 MiniSEED files [0.0 MB] already existed.\n",
+                  "[2022-08-04 14:58:39,551] - obspy.clients.fdsn.mass_downloader - INFO: 0 MiniSEED files [0.0 MB] already existed.\n",
+                  "[2022-08-04 14:58:39,552] - obspy.clients.fdsn.mass_downloader - INFO: 0 StationXML files [0.0 MB] already existed.\n",
+                  "[2022-08-04 14:58:39,552] - obspy.clients.fdsn.mass_downloader - INFO: 0 StationXML files [0.0 MB] already existed.\n",
+                  "[2022-08-04 14:58:39,557] - obspy.clients.fdsn.mass_downloader - INFO: Client 'IRIS' - Acquired 24 MiniSEED files [226.7 MB].\n",
+                  "[2022-08-04 14:58:39,557] - obspy.clients.fdsn.mass_downloader - INFO: Client 'IRIS' - Acquired 24 MiniSEED files [226.7 MB].\n",
+                  "[2022-08-04 14:58:39,559] - obspy.clients.fdsn.mass_downloader - INFO: Client 'IRIS' - Acquired 8 StationXML files [2.0 MB].\n",
+                  "[2022-08-04 14:58:39,559] - obspy.clients.fdsn.mass_downloader - INFO: Client 'IRIS' - Acquired 8 StationXML files [2.0 MB].\n",
+                  "[2022-08-04 14:58:39,560] - obspy.clients.fdsn.mass_downloader - INFO: Downloaded 228.7 MB in total.\n",
+                  "[2022-08-04 14:58:39,560] - obspy.clients.fdsn.mass_downloader - INFO: Downloaded 228.7 MB in total.\n"
+               ]
+            },
+            {
+               "data": {
+                  "text/plain": [
+                     "{'IRIS': <obspy.clients.fdsn.mass_downloader.download_helpers.ClientDownloadHelper at 0x7fc6c4a15fc0>}"
+                  ]
+               },
+               "execution_count": 9,
+               "metadata": {},
+               "output_type": "execute_result"
+            }
+         ],
+         "source": [
+            "downloader.download(\n",
+            "    domain,\n",
+            "    restrictions,\n",
+            "    mseed_storage=DIRPATH_DESTINATION,\n",
+            "    stationxml_storage=DIRPATH_DESTINATION,\n",
+            ")"
+         ]
+      },
+      {
+         "cell_type": "code",
+         "execution_count": null,
+         "metadata": {},
+         "outputs": [],
+         "source": []
+      }
    ],
->>>>>>> 1504ff6b
-   "source": [
-    "# Geographical restrictions\n",
-    "domain = mass_downloader.RectangularDomain(\n",
-    "    minlatitude=40.60,\n",
-    "    maxlatitude=40.76,\n",
-    "    minlongitude=30.20,\n",
-    "    maxlongitude=30.44,\n",
-    ")\n",
-    "\n",
-    "# Time and station restrictions\n",
-    "restrictions = mass_downloader.Restrictions(\n",
-    "    starttime=UTCDateTime(\"2012-07-26\"),\n",
-    "    endtime=UTCDateTime(\"2012-07-27\"),\n",
-    "    chunklength_in_sec=86400.0,\n",
-    "    network=\"YH\",\n",
-    "    location=\"*\",\n",
-    "    channel=\"BH*,HH*\",\n",
-    "    station=\"SAUV,SPNC,DC08,DC07,DC06,DD06,DE07,DE08\",\n",
-    "    reject_channels_with_gaps=False,\n",
-    "    minimum_length=0.0,\n",
-    "    minimum_interstation_distance_in_m=100.0,\n",
-    "    channel_priorities=[\"HH[ZNE]\", \"BH[ZNE]\"],\n",
-    ")\n",
-    "\n",
-    "# Downloader instance\n",
-    "downloader = mass_downloader.MassDownloader(providers=[\"IRIS\"])"
-   ]
-  },
-  {
-   "cell_type": "markdown",
-   "metadata": {},
-   "source": [
-    "## Download\n",
-    "\n",
-    "Download the data. This can take several minutes depending on the internet connection and the machine."
-   ]
-  },
-  {
-   "cell_type": "code",
-<<<<<<< HEAD
-   "execution_count": null,
-   "metadata": {},
-   "outputs": [],
-=======
-   "execution_count": 9,
-   "metadata": {},
-   "outputs": [
-    {
-     "name": "stderr",
-     "output_type": "stream",
-     "text": [
-      "[2022-08-04 14:55:23,633] - obspy.clients.fdsn.mass_downloader - INFO: Total acquired or preexisting stations: 0\n",
-      "[2022-08-04 14:55:23,633] - obspy.clients.fdsn.mass_downloader - INFO: Total acquired or preexisting stations: 0\n",
-      "[2022-08-04 14:55:23,635] - obspy.clients.fdsn.mass_downloader - INFO: Client 'IRIS' - Requesting reliable availability.\n",
-      "[2022-08-04 14:55:23,635] - obspy.clients.fdsn.mass_downloader - INFO: Client 'IRIS' - Requesting reliable availability.\n",
-      "[2022-08-04 14:55:24,086] - obspy.clients.fdsn.mass_downloader - INFO: Client 'IRIS' - Successfully requested availability (0.45 seconds)\n",
-      "[2022-08-04 14:55:24,086] - obspy.clients.fdsn.mass_downloader - INFO: Client 'IRIS' - Successfully requested availability (0.45 seconds)\n",
-      "[2022-08-04 14:55:24,089] - obspy.clients.fdsn.mass_downloader - INFO: Client 'IRIS' - Found 8 stations (24 channels).\n",
-      "[2022-08-04 14:55:24,089] - obspy.clients.fdsn.mass_downloader - INFO: Client 'IRIS' - Found 8 stations (24 channels).\n",
-      "[2022-08-04 14:55:24,091] - obspy.clients.fdsn.mass_downloader - INFO: Client 'IRIS' - Will attempt to download data from 8 stations.\n",
-      "[2022-08-04 14:55:24,091] - obspy.clients.fdsn.mass_downloader - INFO: Client 'IRIS' - Will attempt to download data from 8 stations.\n",
-      "[2022-08-04 14:55:24,093] - obspy.clients.fdsn.mass_downloader - INFO: Client 'IRIS' - Status for 24 time intervals/channels before downloading: NEEDS_DOWNLOADING\n",
-      "[2022-08-04 14:55:24,093] - obspy.clients.fdsn.mass_downloader - INFO: Client 'IRIS' - Status for 24 time intervals/channels before downloading: NEEDS_DOWNLOADING\n",
-      "[2022-08-04 14:55:34,571] - obspy.clients.fdsn.mass_downloader - INFO: Client 'IRIS' - Successfully downloaded 3 channels (of 3)\n",
-      "[2022-08-04 14:55:34,571] - obspy.clients.fdsn.mass_downloader - INFO: Client 'IRIS' - Successfully downloaded 3 channels (of 3)\n",
-      "[2022-08-04 14:55:39,048] - obspy.clients.fdsn.mass_downloader - INFO: Client 'IRIS' - Successfully downloaded 3 channels (of 3)\n",
-      "[2022-08-04 14:55:39,048] - obspy.clients.fdsn.mass_downloader - INFO: Client 'IRIS' - Successfully downloaded 3 channels (of 3)\n",
-      "[2022-08-04 14:55:43,566] - obspy.clients.fdsn.mass_downloader - INFO: Client 'IRIS' - Successfully downloaded 3 channels (of 3)\n",
-      "[2022-08-04 14:55:43,566] - obspy.clients.fdsn.mass_downloader - INFO: Client 'IRIS' - Successfully downloaded 3 channels (of 3)\n",
-      "[2022-08-04 14:58:12,074] - obspy.clients.fdsn.mass_downloader - INFO: Client 'IRIS' - Successfully downloaded 3 channels (of 3)\n",
-      "[2022-08-04 14:58:12,074] - obspy.clients.fdsn.mass_downloader - INFO: Client 'IRIS' - Successfully downloaded 3 channels (of 3)\n",
-      "[2022-08-04 14:58:15,698] - obspy.clients.fdsn.mass_downloader - INFO: Client 'IRIS' - Successfully downloaded 3 channels (of 3)\n",
-      "[2022-08-04 14:58:15,698] - obspy.clients.fdsn.mass_downloader - INFO: Client 'IRIS' - Successfully downloaded 3 channels (of 3)\n",
-      "[2022-08-04 14:58:16,719] - obspy.clients.fdsn.mass_downloader - INFO: Client 'IRIS' - Successfully downloaded 3 channels (of 3)\n",
-      "[2022-08-04 14:58:16,719] - obspy.clients.fdsn.mass_downloader - INFO: Client 'IRIS' - Successfully downloaded 3 channels (of 3)\n",
-      "[2022-08-04 14:58:22,047] - obspy.clients.fdsn.mass_downloader - INFO: Client 'IRIS' - Successfully downloaded 1 channels (of 1)\n",
-      "[2022-08-04 14:58:22,047] - obspy.clients.fdsn.mass_downloader - INFO: Client 'IRIS' - Successfully downloaded 1 channels (of 1)\n",
-      "[2022-08-04 14:58:25,272] - obspy.clients.fdsn.mass_downloader - INFO: Client 'IRIS' - Successfully downloaded 1 channels (of 1)\n",
-      "[2022-08-04 14:58:25,272] - obspy.clients.fdsn.mass_downloader - INFO: Client 'IRIS' - Successfully downloaded 1 channels (of 1)\n",
-      "[2022-08-04 14:58:26,644] - obspy.clients.fdsn.mass_downloader - INFO: Client 'IRIS' - Successfully downloaded 1 channels (of 1)\n",
-      "[2022-08-04 14:58:26,644] - obspy.clients.fdsn.mass_downloader - INFO: Client 'IRIS' - Successfully downloaded 1 channels (of 1)\n",
-      "[2022-08-04 14:58:38,219] - obspy.clients.fdsn.mass_downloader - INFO: Client 'IRIS' - Successfully downloaded 3 channels (of 3)\n",
-      "[2022-08-04 14:58:38,219] - obspy.clients.fdsn.mass_downloader - INFO: Client 'IRIS' - Successfully downloaded 3 channels (of 3)\n",
-      "[2022-08-04 14:58:38,220] - obspy.clients.fdsn.mass_downloader - INFO: Client 'IRIS' - Launching basic QC checks...\n",
-      "[2022-08-04 14:58:38,220] - obspy.clients.fdsn.mass_downloader - INFO: Client 'IRIS' - Launching basic QC checks...\n",
-      "[2022-08-04 14:58:38,343] - obspy.clients.fdsn.mass_downloader - INFO: Client 'IRIS' - Downloaded 226.7 MB [1195.91 KB/sec] of data, 0.0 MB of which were discarded afterwards.\n",
-      "[2022-08-04 14:58:38,343] - obspy.clients.fdsn.mass_downloader - INFO: Client 'IRIS' - Downloaded 226.7 MB [1195.91 KB/sec] of data, 0.0 MB of which were discarded afterwards.\n",
-      "[2022-08-04 14:58:38,345] - obspy.clients.fdsn.mass_downloader - INFO: Client 'IRIS' - Status for 24 time intervals/channels after downloading: DOWNLOADED\n",
-      "[2022-08-04 14:58:38,345] - obspy.clients.fdsn.mass_downloader - INFO: Client 'IRIS' - Status for 24 time intervals/channels after downloading: DOWNLOADED\n",
-      "[2022-08-04 14:58:38,852] - obspy.clients.fdsn.mass_downloader - INFO: Client 'IRIS' - Successfully downloaded '../data/raw/YH.DC08.xml'.\n",
-      "[2022-08-04 14:58:38,852] - obspy.clients.fdsn.mass_downloader - INFO: Client 'IRIS' - Successfully downloaded '../data/raw/YH.DC08.xml'.\n",
-      "[2022-08-04 14:58:38,853] - obspy.clients.fdsn.mass_downloader - INFO: Client 'IRIS' - Successfully downloaded '../data/raw/YH.DC07.xml'.\n",
-      "[2022-08-04 14:58:38,853] - obspy.clients.fdsn.mass_downloader - INFO: Client 'IRIS' - Successfully downloaded '../data/raw/YH.DC07.xml'.\n",
-      "[2022-08-04 14:58:38,862] - obspy.clients.fdsn.mass_downloader - INFO: Client 'IRIS' - Successfully downloaded '../data/raw/YH.DC06.xml'.\n",
-      "[2022-08-04 14:58:38,862] - obspy.clients.fdsn.mass_downloader - INFO: Client 'IRIS' - Successfully downloaded '../data/raw/YH.DC06.xml'.\n",
-      "[2022-08-04 14:58:39,174] - obspy.clients.fdsn.mass_downloader - INFO: Client 'IRIS' - Successfully downloaded '../data/raw/YH.DD06.xml'.\n",
-      "[2022-08-04 14:58:39,174] - obspy.clients.fdsn.mass_downloader - INFO: Client 'IRIS' - Successfully downloaded '../data/raw/YH.DD06.xml'.\n",
-      "[2022-08-04 14:58:39,179] - obspy.clients.fdsn.mass_downloader - INFO: Client 'IRIS' - Successfully downloaded '../data/raw/YH.DE07.xml'.\n",
-      "[2022-08-04 14:58:39,179] - obspy.clients.fdsn.mass_downloader - INFO: Client 'IRIS' - Successfully downloaded '../data/raw/YH.DE07.xml'.\n",
-      "[2022-08-04 14:58:39,182] - obspy.clients.fdsn.mass_downloader - INFO: Client 'IRIS' - Successfully downloaded '../data/raw/YH.DE08.xml'.\n",
-      "[2022-08-04 14:58:39,182] - obspy.clients.fdsn.mass_downloader - INFO: Client 'IRIS' - Successfully downloaded '../data/raw/YH.DE08.xml'.\n",
-      "[2022-08-04 14:58:39,492] - obspy.clients.fdsn.mass_downloader - INFO: Client 'IRIS' - Successfully downloaded '../data/raw/YH.SAUV.xml'.\n",
-      "[2022-08-04 14:58:39,492] - obspy.clients.fdsn.mass_downloader - INFO: Client 'IRIS' - Successfully downloaded '../data/raw/YH.SAUV.xml'.\n",
-      "[2022-08-04 14:58:39,497] - obspy.clients.fdsn.mass_downloader - INFO: Client 'IRIS' - Successfully downloaded '../data/raw/YH.SPNC.xml'.\n",
-      "[2022-08-04 14:58:39,497] - obspy.clients.fdsn.mass_downloader - INFO: Client 'IRIS' - Successfully downloaded '../data/raw/YH.SPNC.xml'.\n",
-      "[2022-08-04 14:58:39,547] - obspy.clients.fdsn.mass_downloader - INFO: Client 'IRIS' - Downloaded 8 station files [2.0 MB] in 1.2 seconds [1793.34 KB/sec].\n",
-      "[2022-08-04 14:58:39,547] - obspy.clients.fdsn.mass_downloader - INFO: Client 'IRIS' - Downloaded 8 station files [2.0 MB] in 1.2 seconds [1793.34 KB/sec].\n",
-      "[2022-08-04 14:58:39,549] - obspy.clients.fdsn.mass_downloader - INFO: ============================== Final report\n",
-      "[2022-08-04 14:58:39,549] - obspy.clients.fdsn.mass_downloader - INFO: ============================== Final report\n",
-      "[2022-08-04 14:58:39,551] - obspy.clients.fdsn.mass_downloader - INFO: 0 MiniSEED files [0.0 MB] already existed.\n",
-      "[2022-08-04 14:58:39,551] - obspy.clients.fdsn.mass_downloader - INFO: 0 MiniSEED files [0.0 MB] already existed.\n",
-      "[2022-08-04 14:58:39,552] - obspy.clients.fdsn.mass_downloader - INFO: 0 StationXML files [0.0 MB] already existed.\n",
-      "[2022-08-04 14:58:39,552] - obspy.clients.fdsn.mass_downloader - INFO: 0 StationXML files [0.0 MB] already existed.\n",
-      "[2022-08-04 14:58:39,557] - obspy.clients.fdsn.mass_downloader - INFO: Client 'IRIS' - Acquired 24 MiniSEED files [226.7 MB].\n",
-      "[2022-08-04 14:58:39,557] - obspy.clients.fdsn.mass_downloader - INFO: Client 'IRIS' - Acquired 24 MiniSEED files [226.7 MB].\n",
-      "[2022-08-04 14:58:39,559] - obspy.clients.fdsn.mass_downloader - INFO: Client 'IRIS' - Acquired 8 StationXML files [2.0 MB].\n",
-      "[2022-08-04 14:58:39,559] - obspy.clients.fdsn.mass_downloader - INFO: Client 'IRIS' - Acquired 8 StationXML files [2.0 MB].\n",
-      "[2022-08-04 14:58:39,560] - obspy.clients.fdsn.mass_downloader - INFO: Downloaded 228.7 MB in total.\n",
-      "[2022-08-04 14:58:39,560] - obspy.clients.fdsn.mass_downloader - INFO: Downloaded 228.7 MB in total.\n"
-     ]
-    },
-    {
-     "data": {
-      "text/plain": [
-       "{'IRIS': <obspy.clients.fdsn.mass_downloader.download_helpers.ClientDownloadHelper at 0x7fc6c4a15fc0>}"
-      ]
-     },
-     "execution_count": 9,
-     "metadata": {},
-     "output_type": "execute_result"
-    }
-   ],
->>>>>>> 1504ff6b
-   "source": [
-    "downloader.download(\n",
-    "    domain,\n",
-    "    restrictions,\n",
-    "    mseed_storage=DIRPATH_DESTINATION,\n",
-    "    stationxml_storage=DIRPATH_DESTINATION,\n",
-    ")"
-   ]
-  },
-  {
-   "cell_type": "code",
-   "execution_count": null,
-   "metadata": {},
-   "outputs": [],
-   "source": []
-  }
- ],
- "metadata": {
-  "kernelspec": {
-   "display_name": "Python 3.10.4 ('beampower')",
-   "language": "python",
-   "name": "python3"
-  },
-  "language_info": {
-   "codemirror_mode": {
-    "name": "ipython",
-    "version": 3
+   "metadata": {
+      "kernelspec": {
+         "display_name": "Python 3.10.4 ('beampower')",
+         "language": "python",
+         "name": "python3"
+      },
+      "language_info": {
+         "codemirror_mode": {
+            "name": "ipython",
+            "version": 3
+         },
+         "file_extension": ".py",
+         "mimetype": "text/x-python",
+         "name": "python",
+         "nbconvert_exporter": "python",
+         "pygments_lexer": "ipython3",
+         "version": "3.10.4"
+      },
+      "orig_nbformat": 4,
+      "vscode": {
+         "interpreter": {
+            "hash": "9eeed5ba9ea72611a2792da8d11f9e382babe73a188682d1e08d67ef96b389ce"
+         }
+      }
    },
-   "file_extension": ".py",
-   "mimetype": "text/x-python",
-   "name": "python",
-   "nbconvert_exporter": "python",
-   "pygments_lexer": "ipython3",
-   "version": "3.10.4"
-  },
-  "orig_nbformat": 4,
-  "vscode": {
-   "interpreter": {
-    "hash": "9eeed5ba9ea72611a2792da8d11f9e382babe73a188682d1e08d67ef96b389ce"
-   }
-  }
- },
- "nbformat": 4,
- "nbformat_minor": 2
+   "nbformat": 4,
+   "nbformat_minor": 2
 }